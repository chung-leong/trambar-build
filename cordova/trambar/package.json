{
  "name": "io.trambar.client",
  "displayName": "Trambar",
  "version": "1.0.0",
  "description": "A sample Apache Cordova application that responds to the deviceready event.",
  "main": "index.js",
  "scripts": {
    "test": "echo \"Error: no test specified\" && exit 1"
  },
  "author": "Apache Cordova Team",
  "license": "Apache-2.0",
  "dependencies": {
    "code-push": "^2.0.4",
    "cordova-android": "^7.1.0",
    "cordova-android-support-gradle-release": "^1.4.2",
    "cordova-ios": "^4.5.4",
    "cordova-plugin-add-swift-support": "^1.7.2",
    "cordova-plugin-android-permissions": "^1.0.0",
    "cordova-plugin-background-upload": "^1.0.8",
    "cordova-plugin-camera": "^4.0.1",
    "cordova-plugin-code-push": "^1.11.10",
    "cordova-plugin-compat": "^1.2.0",
    "cordova-plugin-device": "^2.0.1",
    "cordova-plugin-dialogs": "^2.0.1",
    "cordova-plugin-file": "^6.0.1",
<<<<<<< HEAD
    "cordova-plugin-file-transfer": "^1.7.1",
=======
    "cordova-plugin-ios-camera-permissions": "^1.2.0",
>>>>>>> 98bea1ec
    "cordova-plugin-media-capture": "^3.0.1",
    "cordova-plugin-network-information": "^2.0.1",
    "cordova-plugin-qrscanner": "^2.5.0",
    "cordova-plugin-splashscreen": "^4.1.0",
    "cordova-plugin-statusbar": "^2.4.1",
    "cordova-plugin-swift-support": "^3.1.1",
    "cordova-plugin-video-editor": "^1.1.3",
    "cordova-plugin-whitelist": "^1.3.3",
    "cordova-plugin-wkwebview-engine": "^1.1.4",
    "cordova-plugin-zip": "^3.1.0",
    "cordova-windows": "^5.0.0",
    "phonegap-plugin-push": "^2.1.2",
    "simple-plist": "^0.2.1",
    "uuid": "^3.2.1"
  },
  "cordova": {
    "plugins": {
      "cordova-plugin-whitelist": {},
      "cordova-plugin-splashscreen": {},
      "cordova-plugin-media-capture": {},
      "cordova-plugin-device": {},
      "cordova-plugin-android-permissions": {},
      "cordova-plugin-camera": {},
      "cordova-plugin-file": {},
      "cordova-plugin-qrscanner": {},
      "phonegap-plugin-push": {
        "FCM_VERSION": "11.0.1"
      },
      "cordova-plugin-wkwebview-engine": {},
      "cordova-plugin-statusbar": {},
      "cordova-plugin-network-information": {},
      "cordova-plugin-video-editor": {},
      "cordova-plugin-code-push": {},
      "cordova-plugin-zip": {},
      "cordova-plugin-ios-camera-permissions": {
        "CAMERA_USAGE_DESCRIPTION": "Users can share photos and videos with their colleagues",
        "MICROPHONE_USAGE_DESCRIPTION": "Users can share videos with their colleagues",
        "PHOTOLIBRARY_ADD_USAGE_DESCRIPTION": "Users can share photos and videos with their colleagues",
        "PHOTOLIBRARY_USAGE_DESCRIPTION": "Users can share photos and videos with their colleagues"
      },
      "cordova-plugin-add-swift-support": {},
      "cordova-plugin-background-upload": {},
      "cordova-android-support-gradle-release": {
        "ANDROID_SUPPORT_VERSION": "27.+"
      }
    },
    "platforms": [
      "windows",
      "android",
      "ios"
    ]
  }
}<|MERGE_RESOLUTION|>--- conflicted
+++ resolved
@@ -23,11 +23,7 @@
     "cordova-plugin-device": "^2.0.1",
     "cordova-plugin-dialogs": "^2.0.1",
     "cordova-plugin-file": "^6.0.1",
-<<<<<<< HEAD
-    "cordova-plugin-file-transfer": "^1.7.1",
-=======
     "cordova-plugin-ios-camera-permissions": "^1.2.0",
->>>>>>> 98bea1ec
     "cordova-plugin-media-capture": "^3.0.1",
     "cordova-plugin-network-information": "^2.0.1",
     "cordova-plugin-qrscanner": "^2.5.0",
